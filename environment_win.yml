--- conflicted
+++ resolved
@@ -18,9 +18,5 @@
   - pip:
     - nibabel==3.0.*
     - pyqt5==5.12.*
-<<<<<<< HEAD
-    - fmm3dpy==0.0.3
-    - charm_gems==0.5.1
-=======
     - fmm3dpy==0.0.5
->>>>>>> a592b56c
+    - charm_gems==0.5.1