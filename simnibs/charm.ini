--- conflicted
+++ resolved
@@ -14,14 +14,8 @@
 # General settings for running samseg
 [samseg] 
 #If threads is 0 the code uses all available threads, otherwise specify a positive integer number
-<<<<<<< HEAD
 threads = 8
-=======
-threads = 4
-
->>>>>>> 0138c141
 atlas_name = "charm_atlas_mni"
-
 # Use the "initatlasmni" initialization below.
 # Note this only works when a T1-weighted input is available.
 # If no T1w scan is available, switch to "atlas".
