# standard settings for charm.py
#  left-hand side should be in JSON synthax
#  int = 1
#  float = 1.2
#  bool = true/false (lower case)
#  str = "string" (double quotes)
#  list = [1, 2, 3]
#  dict = {"a": 1, "b": 2} (key must be string)

[preprocess]
denoise = true

[registerT2]

# General settings for running samseg
[samseg] 
#If threads is 0 the code uses all available threads, otherwise specify a positive integer number
<<<<<<< HEAD
threads = 10
atlas_name = "charm_atlas_mni_hires"
=======
threads = 2
atlas_name = "charm_atlas_mni"
>>>>>>> 1e7ae2e0



[initatlas]
<<<<<<< HEAD
# Scaling factors to search through as an initialization [0.85, 0.9, 0.95]
affine_scales = [0.85, 0.9, 0.95]
# Rotations (around LR axis, degrees) to search through [-7, -3.5, 0, 3.5, 7]
=======
# Scaling factors to search through as an initialization default: [0.85, 0.9]
affine_scales = [0.85, 0.9]
# Rotations (around LR axis, degrees) to search through default: [-7, -3.5, 0, 3.5, 7]
>>>>>>> 1e7ae2e0
affine_rotations = [-7, -3.5, 0, 3.5, 7]
# Horizontal shifts (in mm) to search through default: [20.0, 10.0, 0, -10.0, 20.0]
affine_horizontal_shifts = [20.0, 10.0, 0, -10.0, 20.0]
# Vertical shifts to search through (in mm) default: [-10.0, 0.0, 10.0]
affine_vertical_shifts = [-10.0, 0.0, 10.0]
# Neck deformation bounds default: [-0.1, 0.3]
neck_search_bounds = [-0.1, 0.3]
# Downsampling target resolution (in mm) default: 2
dowsampling_factor_affine = 2

[segment]
# Downsampling target resolution in mm default [3.0, 1.0]
downsampling_targets = [3.0, 1.0]
# Kernel size of bias field basis functions (in mm),
# smaller kernels are more flexible default: 70
bias_kernel_width = 70
# Smoothing factor for background mask in mm default: 4.0
background_mask_sigma = 4.0
# Threshold for masking background away default: 0.001
background_mask_threshold = 0.001
# Deformation penalty on the seg mesh  default: 0.1
mesh_stiffness = 0.1
# How to model Gaussian when multimodal data default: true
diagonal_covariances = true

[mesh]
# Relation between element size and local thickness, the smaller the finer the mesh
size_slope = 1.0
# Cut-offs for element sizes
size_range = [1, 5]
# Maximum size for the triangles of the outermost surface.
# Set to None to apply the same scaling as for the other elements.
skin_facet_size = 1.5
# Relation between facet distance and local thickness
# the smaller the better the mesh follows the segmentation
distance_slope = 0.5
# Cut-offs for facet distance
distance_range = [0.1, 3]
# Whether to optimize the mesh using Lloyd. Takes some time but significanly improves element quality
optimize = false
# Whether to remove spikes from the mesh to creates smoother mesh surfaces
remove_spikes = true
# Add outer surface to mesh using given tag. Set to false to disable.
skin_tag = 1005
# Whether to remove triangle twins created during surface reconstruction.
remove_twins = true
# Hierarchy of surface tags (as list) that determines which triangle 
# of a twin pair is kept. Set to false to use standard.
hierarchy = false
# Number of smoothing steps to run. Can be 0
smooth_steps = 5<|MERGE_RESOLUTION|>--- conflicted
+++ resolved
@@ -15,26 +15,14 @@
 # General settings for running samseg
 [samseg] 
 #If threads is 0 the code uses all available threads, otherwise specify a positive integer number
-<<<<<<< HEAD
 threads = 10
 atlas_name = "charm_atlas_mni_hires"
-=======
-threads = 2
-atlas_name = "charm_atlas_mni"
->>>>>>> 1e7ae2e0
-
 
 
 [initatlas]
-<<<<<<< HEAD
-# Scaling factors to search through as an initialization [0.85, 0.9, 0.95]
-affine_scales = [0.85, 0.9, 0.95]
-# Rotations (around LR axis, degrees) to search through [-7, -3.5, 0, 3.5, 7]
-=======
 # Scaling factors to search through as an initialization default: [0.85, 0.9]
 affine_scales = [0.85, 0.9]
 # Rotations (around LR axis, degrees) to search through default: [-7, -3.5, 0, 3.5, 7]
->>>>>>> 1e7ae2e0
 affine_rotations = [-7, -3.5, 0, 3.5, 7]
 # Horizontal shifts (in mm) to search through default: [20.0, 10.0, 0, -10.0, 20.0]
 affine_horizontal_shifts = [20.0, 10.0, 0, -10.0, 20.0]
