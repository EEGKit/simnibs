--- conflicted
+++ resolved
@@ -16,12 +16,7 @@
 #If threads is 0 the code uses all available threads, otherwise specify a positive integer number
 threads = 8
 atlas_name = "charm_atlas_mni"
-<<<<<<< HEAD
-# Use the "initatlasmni" initialization below.
-=======
-
 # Set to "mni" to use the "initatlasmni" initialization below.
->>>>>>> 9d05a0a9
 # Note this only works when a T1-weighted input is available.
 # If no T1w scan is available, switch to "atlas".
 init_type = "mni"
