--- conflicted
+++ resolved
@@ -31,682 +31,6 @@
 )
 from ..simulation import cond
 from ..utils import plotting, html_writer
-
-<<<<<<< HEAD
-def _register_atlas_to_input_affine(T1, template_file_name,
-                                    affine_mesh_collection_name, mesh_level1,
-                                    mesh_level2, save_path,
-                                    template_coregistered_name,
-                                    init_atlas_settings, neck_tissues,
-                                    visualizer,
-                                    noneck,
-                                    init_transform=None,
-                                    world_to_world_transform_matrix=None):
-
-    # Import the affine registration function
-    scales = init_atlas_settings['affine_scales']
-    thetas = init_atlas_settings['affine_rotations']
-    horizontal_shifts = init_atlas_settings['affine_horizontal_shifts']
-    vertical_shifts = init_atlas_settings['affine_vertical_shifts']
-    thetas_rad = [theta * np.pi/180 for theta in thetas]
-    neck_search_bounds = init_atlas_settings['neck_search_bounds']
-    ds_factor = init_atlas_settings['dowsampling_factor_affine']
-
-    affine = samseg.AffineWholeHead(T1, affine_mesh_collection_name,
-                                    template_file_name)
-
-    init_options = samseg.initializationOptions(pitchAngles=thetas_rad,
-                                                scales=scales,
-                                                scalingCenter=[0.0, -120.0, 0.0],
-                                                horizontalTableShifts=horizontal_shifts,
-                                                verticalTableShifts=vertical_shifts)
-
-    image_to_image_transform, world_to_world_transform, optimization_summary =\
-    affine.registerAtlas(worldToWorldTransformMatrix=world_to_world_transform_matrix,
-                         initializationOptions=init_options,
-                         targetDownsampledVoxelSpacing=ds_factor,
-                         visualizer=visualizer,
-                         noneck=noneck)
-
-    affine.saveResults(T1, template_file_name, save_path,
-                       template_coregistered_name, image_to_image_transform,
-                       world_to_world_transform)
-    if world_to_world_transform_matrix is None:
-        logger.info('Template registration summary.')
-        logger.info('Number of Iterations: %d, Cost: %f\n' %
-                    (optimization_summary['numberOfIterations'],
-                     optimization_summary['cost']))
-
-    if not noneck:
-        logger.info('Adjusting neck.')
-        exitcode = affine.adjust_neck(T1, template_coregistered_name, mesh_level1,
-                                      mesh_level2, neck_search_bounds, neck_tissues,
-                                      visualizer, downsampling_target=2.0)
-        if exitcode == -1:
-            file_path = os.path.split(template_coregistered_name)
-            shutil.copy(mesh_level1, os.path.join(file_path[0], 'atlas_level1.txt.gz'))
-            shutil.copy(mesh_level2, os.path.join(file_path[0], 'atlas_level2.txt.gz'))
-        else:
-            logger.info('Neck adjustment done.')
-    else:
-        logger.info('No neck, copying meshes over.')
-        file_path = os.path.split(template_coregistered_name)
-        shutil.copy(mesh_level1, os.path.join(file_path[0], 'atlas_level1.txt.gz'))
-        shutil.copy(mesh_level2, os.path.join(file_path[0], 'atlas_level2.txt.gz'))
-
-
-def _denoise_input_and_save(input_name, output_name):
-    input_raw = nib.load(input_name)
-    img = input_raw.get_data()
-    # Sometimes the images have an extra unit dimension,
-    # squeeze that out if it's there.
-    img = img.squeeze()
-    img_smoothed = sanlm(img, 3, 1)
-    output_smoothed = nib.Nifti1Image(img_smoothed, input_raw.affine)
-    nib.save(output_smoothed, output_name)
-
-def _init_atlas_affine(t1_scan, mni_template, affine_settings,path_to_segment_folder):
-
-    registerer = samseg.gems.KvlAffineRegistration(affine_settings['translation_scale'],
-                                                   affine_settings['max_iter'],
-                                                   affine_settings['radius'],
-                                                   affine_settings['shrink_factors'],
-                                                   affine_settings['bg_value'],
-                                                   affine_settings['smoothing_factor'],
-                                                   affine_settings['center_of_mass'],
-                                                   affine_settings['samp_factor'],
-                                                   'b')
-    registerer.read_images(t1_scan, mni_template)
-    registerer.initialize_transform()
-    registerer.register()
-    trans_mat = registerer.get_transformation_matrix()
-    RAS2LPS = np.diag([-1, -1, 1, 1])
-    registerer.write_out_result(os.path.join(path_to_segment_folder,'mni_registered.nii.gz'))
-    # ITK returns the matrix mapping the fixed image to the
-    # moving image so let' s invert it.
-    return np.linalg.inv(trans_mat)
-
-def _estimate_parameters(path_to_segment_folder,
-                         template_coregistered_name,
-                         path_to_atlas_folder, input_images,
-                         segment_settings, gmm_parameters, visualizer):
-
-    ds_targets = segment_settings['downsampling_targets']
-    kernel_size = segment_settings['bias_kernel_width']
-    bg_mask_sigma = segment_settings['background_mask_sigma']
-    bg_mask_th = segment_settings['background_mask_threshold']
-    stiffness = segment_settings['mesh_stiffness']
-    covariances = segment_settings['diagonal_covariances']
-    shared_gmm_parameters = samseg.io.kvlReadSharedGMMParameters(gmm_parameters)
-    user_optimization_options = {'multiResolutionSpecification':
-                                 [{'atlasFileName':
-                                   os.path.join(path_to_segment_folder,
-                                                'atlas_level1.txt.gz'),
-                                   'targetDownsampledVoxelSpacing': ds_targets[0],
-                                   'maximumNumberOfIterations': 100,
-                                   'estimateBiasField': True},
-                                  {'atlasFileName':
-                                      os.path.join(path_to_segment_folder,
-                                                   'atlas_level2.txt.gz'),
-                                   'targetDownsampledVoxelSpacing': ds_targets[1],
-                                   'maximumNumberOfIterations': 100,
-                                   'estimateBiasField': True}]}
-
-    user_model_specifications = {'atlasFileName': os.path.join(
-            path_to_segment_folder, 'atlas_level2.txt.gz'),
-                                 'biasFieldSmoothingKernelSize': kernel_size,
-                                 'brainMaskingSmoothingSigma': bg_mask_sigma,
-                                 'brainMaskingThreshold': bg_mask_th,
-                                 'K': stiffness,
-                                 'useDiagonalCovarianceMatrices': covariances,
-                                 'sharedGMMParameters': shared_gmm_parameters}
-
-    samseg_kwargs = dict(
-        imageFileNames=input_images,
-        atlasDir=path_to_atlas_folder,
-        savePath=path_to_segment_folder,
-        transformedTemplateFileName=template_coregistered_name,
-        userModelSpecifications=user_model_specifications,
-        userOptimizationOptions=user_optimization_options,
-        visualizer=visualizer,
-        saveHistory=False,
-        saveMesh=False,
-        savePosteriors=False,
-        saveWarp=True)
-
-    logger.info('Starting segmentation.')
-    samsegment = samseg.SamsegWholeHead(**samseg_kwargs)
-    samsegment.preProcess()
-    samsegment.process()
-
-    # Print optimization summary
-    optimizationSummary = samsegment.getOptimizationSummary()
-    for multiResolutionLevel, item in enumerate(optimizationSummary):
-        logger.info('atlasRegistrationLevel%d %d %f\n' %
-                    (multiResolutionLevel, item['numberOfIterations'],
-                     item['perVoxelCost']))
-
-    return samsegment.saveParametersAndInput()
-
-
-def _post_process_segmentation(bias_corrected_image_names,
-                               upsampled_image_names,
-                               tissue_settings,
-                               csf_factor,
-                               parameters_and_inputs,
-                               transformed_template_name,
-                               affine_atlas,
-                               before_morpho_name,
-                               upper_mask):
-
-    logger.info('Upsampling bias corrected images.')
-    for input_number, bias_corrected in enumerate(bias_corrected_image_names):
-        corrected_input = nib.load(bias_corrected)
-        resampled_input, new_affine, orig_res = resample_vol(
-                                                    corrected_input.get_data(),
-                                                    corrected_input.affine,
-                                                    0.5, order=1)
-        upsampled = nib.Nifti1Image(resampled_input, new_affine)
-        nib.save(upsampled, upsampled_image_names[input_number])
-
-    # Next we need to reconstruct the segmentation with the upsampled data
-    # and map it into the simnibs tissues
-    upsampled_tissues, upper_part = samseg.simnibs_segmentation_utils.segmentUpsampled(
-                                    upsampled_image_names,
-                                    tissue_settings,
-                                    parameters_and_inputs,
-                                    transformed_template_name,
-                                    affine_atlas,
-                                    csf_factor)
-
-    del parameters_and_inputs
-    #Cast the upsampled image to int16  to save space
-    for upsampled_image in upsampled_image_names:
-        upsampled = nib.load(upsampled_image)
-        upsampled.set_data_dtype(np.int16)
-        nib.save(upsampled, upsampled_image)
-
-    affine_upsampled = upsampled.affine
-    upsampled_tissues_im = nib.Nifti1Image(upsampled_tissues,
-                                        affine_upsampled)
-    nib.save(upsampled_tissues_im, before_morpho_name)
-
-    upper_part_im = nib.Nifti1Image(upper_part.astype(np.int16),affine_upsampled)
-    upper_part_im.set_data_dtype(np.int16)
-    nib.save(upper_part_im, upper_mask)
-    del upper_part_im
-    # Do morphological operations
-    simnibs_tissues = tissue_settings['simnibs_tissues']
-    upsampled_tissues = _morphological_operations(upsampled_tissues, upper_part, simnibs_tissues)
-
-    return upsampled_tissues
-
-
-def _morphological_operations(label_img, upper_part, simnibs_tissues):
-    ''' Does morphological operations to
-        1. Smooth out the labeling and remove noise
-        2. A CSF layer between GM and Skull and between GM and CSF
-        3. Outer bone layers are compact bone
-    '''
-    se = ndimage.generate_binary_structure(3,3)
-    se_n = ndimage.generate_binary_structure(3,1)
-
-    # Do some clean-ups, mainly CSF and skull
-    # First combine the WM and GM
-    brain = (label_img == simnibs_tissues['WM']) | \
-            (label_img == simnibs_tissues['GM'])
-    dil = mrph.binary_dilation(_get_largest_components(
-        mrph.binary_erosion(brain, se_n, 1), se_n, vol_limit=10), se_n, 1)
-
-    unass = brain ^ dil
-
-    #Add the CSF and open again
-    csf = (label_img == simnibs_tissues['CSF'])
-    brain_csf = brain | csf
-    # Vol limit in voxels
-    dil = mrph.binary_dilation(_get_largest_components(
-        mrph.binary_erosion(brain_csf, se, 1), se_n, vol_limit=80), se, 1)
-    unass |= (csf & ~dil)
-    del brain, csf, dil
-
-    #Clean the outer border of the skull
-    bone = (label_img == simnibs_tissues['Compact_bone']) | \
-           (label_img == simnibs_tissues['Spongy_bone'])
-    veins = (label_img == simnibs_tissues['Blood'])
-    air_pockets = (label_img == simnibs_tissues['Air_pockets'])
-    scalp = (label_img == simnibs_tissues['Scalp'])
-    muscle = (label_img == simnibs_tissues['Muscle'])
-    eyes = (label_img == simnibs_tissues['Eyes'])
-    #Use scalp to clean out noisy skull bits within the scalp
-    skull_outer = brain_csf | bone | veins | air_pockets
-    skull_outer = mrph.binary_fill_holes(skull_outer, se_n)
-    num_iter = 2
-    skull_outer = mrph.binary_dilation(_get_largest_components(
-        mrph.binary_erosion(skull_outer, se, num_iter), se_n, vol_limit=50), se, num_iter)
-    skull_inner = bone | scalp | air_pockets | muscle | eyes
-    skull_inner = mrph.binary_fill_holes(skull_inner, se_n)
-    skull_inner = mrph.binary_dilation(_get_largest_components(
-        mrph.binary_erosion(skull_inner, se, num_iter), se_n, vol_limit=50), se, num_iter)
-    dil = bone & skull_outer & skull_inner
-    #Protect thin areas that would be removed by erosion
-    bone_thickness = _calc_thickness(dil)
-    thin_parts = bone & (bone_thickness < 3.5) & (bone_thickness > 0)
-    dil |= thin_parts
-    del thin_parts
-    del bone_thickness
-
-    unass = unass | (dil ^ bone)
-    del bone, dil
-
-    # Open the veins
-    dil = mrph.binary_dilation(_get_largest_components(
-        mrph.binary_erosion(veins, se, 1), se_n, vol_limit=10), se, 1)
-    unass |= (dil ^ veins)
-
-    # Clean the eyes
-    dil = mrph.binary_dilation(_get_largest_components(
-        mrph.binary_erosion(eyes, se, 1), se_n, vol_limit=10), se, 1)
-    #dil = mrph.binary_opening(eyes, se, 1)
-    unass |= (dil ^ eyes)
-
-    #Clean muscles
-    dil = mrph.binary_opening(muscle, se, 1)
-    unass |= (dil ^ muscle)
-
-    # And finally the scalp
-    head = scalp | skull_outer | eyes | muscle
-    dil = mrph.binary_dilation(_get_largest_components(
-                  mrph.binary_erosion(head, se, 2), se_n, num_limit=1), se, 2)
-    unass |= (scalp & ~dil)
-
-    # Filling missing parts
-    # NOTE: the labeling is uint16, so I'll code the unassigned voxels with the max value
-    # which is 65535
-    label_unassign = 65535
-    label_img[unass] = label_unassign
-    #Add background to tissues
-    simnibs_tissues["BG"] = 0
-    label_img = label_unassigned_elements(
-        label_img, label_unassign, list(simnibs_tissues.values()) + [label_unassign]
-    )
-    _smoothfill(label_img, unass, simnibs_tissues)
-
-
-    # Ensuring a CSF layer between GM and Skull and GM and Blood
-    # Relabel regions in the expanded GM which are in skull or blood to CSF
-    print('Ensure CSF')
-
-    brain_gm = (label_img == simnibs_tissues['GM'])
-    C_BONE = (label_img == simnibs_tissues['Compact_bone'])
-    S_BONE = (label_img == simnibs_tissues['Spongy_bone'])
-    U_SKIN = (label_img == simnibs_tissues["Scalp"]) & upper_part
-
-    brain_dilated = mrph.binary_dilation(brain_gm, se, 1)
-    overlap = brain_dilated & (C_BONE | S_BONE | U_SKIN)
-    label_img[overlap] = simnibs_tissues['CSF']
-
-    S_BONE = label_img == simnibs_tissues["Spongy_bone"]
-
-    CSF_brain = brain_gm | (label_img == simnibs_tissues['CSF'])
-    CSF_brain_dilated = mrph.binary_dilation(CSF_brain, se, 1)
-    spongy_csf = CSF_brain_dilated & S_BONE
-    upper_part = mrph.binary_erosion(upper_part,se,6)
-    skin_csf = CSF_brain_dilated & (label_img == simnibs_tissues['Scalp']) & upper_part
-    label_img[spongy_csf] = simnibs_tissues['Compact_bone']
-    label_img[skin_csf] = simnibs_tissues['Compact_bone']
-
-    # Ensure the outer skull label is compact bone
-    C_BONE = (label_img == simnibs_tissues['Compact_bone'])
-    S_BONE = (label_img == simnibs_tissues['Spongy_bone'])
-    SKULL_outer = (C_BONE | S_BONE) & ~mrph.binary_erosion((C_BONE | S_BONE), se, 1)
-    label_img[SKULL_outer] = simnibs_tissues['Compact_bone']
-    #Relabel air pockets to air
-    label_img[label_img == simnibs_tissues['Air_pockets']] = 0
-
-    return label_img
-
-
-def generate_gaussian_kernel(i, ndim, sigma=1, zero_center=False):
-    """Generate a gaussian kernel of size `i` in `ndim` dimensions.
-    """
-    assert i % 2 == 1, "Window size must be odd"
-    center = ndim * (np.floor(i / 2).astype(int),)
-    kernel = np.zeros(ndim * (i,), dtype=np.float32)
-    kernel[center] = 1
-    kernel = gaussian_filter(kernel, sigma)
-    kernel /= kernel[center]
-    if zero_center:
-        kernel[center] = 0
-    return kernel
-
-def label_unassigned_elements(
-    label_arr, label_unassign, labels=None, window_size=3, ignore_labels=None
-) -> np.ndarray:
-    """Label unassigned elements in `label_arr`. For each unassigned element,
-    find its neighbors within a certain `window_size`, weigh these according
-    to their euclidean distance (Gaussian kernel) and assign the label with the
-    highest weight.
-
-    PARAMETERS
-    ----------
-    label_arr : ndarray
-        The array
-    label_unassign : int
-        The label of the unassigned elements.
-    labels : array-like | None
-        The labels in `label_arr`. If None (default), will be inferred from the
-        array using `np.unique`.
-    window_size : int
-        The size of the neighborhood around each element to consider when
-        relabeling.
-    ignore_labels : array-like | None
-        Do not use these labels when labeling unassigned elements (default =
-        None).
-
-    RETURNS
-    -------
-    labeling : ndarray
-        The relabeled array.
-    """
-
-    # Finding the indices of the unassigned voxels is slow with fortran ordered
-    # arrays
-    labeling = label_arr.T if label_arr.flags["F_CONTIGUOUS"] else label_arr
-
-    # Weighting kernel and related
-    pad_width = np.floor(window_size / 2).astype(int)
-    kernel = generate_gaussian_kernel(window_size, labeling.ndim, zero_center=True)
-    window = kernel.shape
-    kernel = kernel.ravel()
-
-    # Find the list of label (if necessary) and ensure it is unique
-    labels = np.unique(labeling) if labels is None else np.unique(labels)
-    labels = labels.astype(labeling.dtype)
-    n_labels = labels.size
-    assert label_unassign in labels, "`label_unassign` is not in the provided `labels`!"
-
-    # Ignore desired labels and the unassigned label
-    if ignore_labels is None:
-        ignore_labels = [label_unassign]
-    else:
-        assert all(i in labels for i in ignore_labels)
-        ignore_labels = ignore_labels.copy()
-        ignore_labels = ignore_labels + [label_unassign]  # avoid inplace
-
-    # Ensure continuous labels (e.g.,, [0, 1, 2, 3], not [0, 1, 10, 15])
-    is_continuous_labels = labels[-1] - labels[0] + 1 == n_labels
-    if is_continuous_labels:
-        continuous_labels = labels
-        mapped_ignore_labels = np.array(ignore_labels)
-        labeling = labeling.copy()  # ensure that we do not modify the input
-    else:
-        continuous_labels = np.arange(n_labels)
-        mapper = np.zeros(labels[-1] + 1, dtype=labeling.dtype)
-        mapper[labels] = continuous_labels
-        labeling = mapper[labeling]
-        mapped_ignore_labels = mapper[ignore_labels]
-
-    is_unassign = np.nonzero(labeling == mapped_ignore_labels[-1])
-    while (n_unassign := is_unassign[0].size) > 0:
-        # print("Number of unassigned voxels:", n_unassign)
-        labeling_view = np.lib.stride_tricks.sliding_window_view(
-            np.pad(labeling, pad_width, "symmetric"), window
-        )
-        unassign_window = labeling_view[is_unassign].reshape(-1, kernel.size)
-
-        # Compute weights in a loop to save memory
-        weights = np.array(
-            [
-                np.zeros(n_unassign)
-                if i in mapped_ignore_labels
-                else (unassign_window == i) @ kernel
-                for i in continuous_labels
-            ]
-        )
-        # The slightly faster but less memory-friendly solution
-        # n_total = unassign_window.size
-        # oh_enc = np.zeros((n_labels, n_total), dtype=np.uint8)
-        # oh_enc[unassign_window.ravel(), np.arange(n_total)] = 1
-        # oh_enc = oh_enc.reshape(n_labels, *unassign_window.shape)
-        # weights = oh_enc @ kernel
-        # if mapped_ignore_labels.size > 0:
-        #     weights[mapped_ignore_labels] = 0
-
-        # In the case of ties, the lowest index is returned. This is arbitrary
-        # but the default behavior of argmax
-        new_label = weights.argmax(0)
-        valid = weights.sum(0) > 0
-        invalid = ~valid
-
-        labeling[tuple(i[valid] for i in is_unassign)] = new_label[valid]
-        is_unassign = tuple(i[invalid] for i in is_unassign)
-
-        if is_unassign[0].size == n_unassign:
-            logger.warning(
-                "Some elements could not be labeled (probably because they are surrounded by labels in `ignore_labels`)"
-            )
-            # perhaps we may want to issue the warning using the warnings
-            # module instead
-            # warnings.warn(
-            #     "Some elements could not be labeled, probably because they are surrounded by labels in `ignore_labels`",
-            #     RuntimeWarning,
-            # )
-            break
-
-    # Revert array
-    if not is_continuous_labels:
-        labeling = labels[labeling]
-    labeling = labeling.T if label_arr.flags["F_CONTIGUOUS"] else labeling
-
-    return labeling
-
-def _smoothfill(label_img, unassign, simnibs_tissues):
-    """Hackish way to fill unassigned voxels,
-       works by smoothing the masks and binarizing
-       the smoothed masks.
-    """
-    sum_of_unassigned = np.inf
-    # for as long as the number of unassigned is changing
-    # let's find the binarized version using a running
-    # max index as we need to loop anyway. This way we
-    # don't need to call np.argmax
-    while unassign.sum() < sum_of_unassigned:
-        sum_of_unassigned = unassign.sum()
-        if(sum_of_unassigned == 0):
-            break
-        labs = 65535*np.ones_like(label_img)
-        max_val = np.zeros_like(label_img, dtype=np.float32)
-        for i, t in enumerate(simnibs_tissues):
-            #Don't smooth WM
-            vol = (label_img == simnibs_tissues[t]).astype(np.float32)
-            if t == 'WM':
-                cs = vol
-            else:
-                cs = gaussian_filter(vol, 1)
-
-            #Check the max values and update
-            max_mask = cs > max_val
-            labs[max_mask] = simnibs_tissues[t]
-            max_val[max_mask] = cs[max_mask]
-
-        label_img[:] = labs[:]
-        unassign = (labs == 65535)
-        del labs
-
-
-
-
-def _fill_missing(label_img, unassign):
-    """Hackish way to fill unassigned voxels,
-       works by smoothing the masks and binarizing
-       the smoothed masks. Works in-place
-    """
-
-    def _get_most_frequent_label(x, y, z, label_im, pad):
-        nhood = label_im[max(0,x-pad):min(label_im.shape[0],x+pad),
-                         max(0,y-pad):min(label_im.shape[1],y+pad),
-                         max(0,z-pad):min(label_im.shape[2],z+pad)]
-
-        dim = nhood.shape
-
-        return np.bincount(nhood.reshape((np.prod(dim)))).argmax()
-
-
-    label_img[unassign] = 255
-    inds_tmp = unassign.nonzero()
-    inds_tmp = np.array(inds_tmp)
-    num_unassigned = (label_img==255).sum()
-    num_unassigned_new = num_unassigned
-    while num_unassigned_new > 0:
-        fill_map = map(partial(_get_most_frequent_label, label_im=label_img, pad=5),
-                       np.nditer(inds_tmp[0,:]), np.nditer(inds_tmp[1,:]), np.nditer(inds_tmp[2,:]))
-        fill_array = np.array(list(fill_map))
-        label_img[inds_tmp[0,:], inds_tmp[1,:], inds_tmp[2,:]] = fill_array
-        inds_tmp = inds_tmp[:,fill_array==255]
-        num_unassigned_new = (label_img==255).sum()
-        print('Unassigned: ' + str(num_unassigned_new))
-        if num_unassigned_new == num_unassigned:
-            print('Number of unassigned voxels not going down. Breaking.')
-            break
-
-        num_unassigned = num_unassigned_new
-
-def _get_largest_components(vol, se, vol_limit=0, num_limit=-1, return_sizes=False):
-    """Get the n largest components from a volume.
-
-    PARAMETERS
-    ----------
-    vol : ndarray
-        Image volume. A dimX x dimY x dimZ array containing the image data.
-    se : ndarray
-        Structuring element to use when detecting components (i.e. setting the
-        connectivity which defines a component).
-    n : int
-        Number of (largest) components to retain.
-    return_sizes : bool, optional
-        Whether or not to also return the sizes (in voxels) of each component
-        that was retained (default = False).
-
-    RETURNS
-    ----------
-    Components : ndarray
-        Binary dimX x dimY x dimZ array where entries corresponding to retained
-        components are True and the remaining entries are False.
-    """
-    vol_lbl = label(vol, se)[0]
-    labels, region_size = np.unique(vol_lbl, return_counts=True)
-    labels = labels[1:]  # disregard background (label=0)
-    region_size = region_size[1:]  #
-    mask = region_size > vol_limit
-    region_size = region_size[mask]
-    labels = labels[mask]
-
-    if num_limit == -1:
-        num_limit = len(labels)
-
-    labels = labels[np.argsort(region_size)[::-1]]
-    components = np.zeros_like(vol)
-    for i in labels[:num_limit]:
-        components = components | (vol_lbl == i)
-
-    if return_sizes:
-        return components, region_size[labels[:num_limit]]
-    else:
-        return components
-
-
-
-def _registerT1T2(fixed_image, moving_image, output_image):
-    registerer = samseg.gems.KvlRigidRegistration()
-    registerer.read_images(fixed_image, moving_image)
-    registerer.initialize_transform()
-    registerer.register()
-    registerer.write_out_result(output_image)
-
-    #The register function uses double internally
-    #Let's cast to float32 and copy the header from
-    # the fixed image to avoid any weird behaviour
-    if os.path.exists(output_image):
-        T2_reg = nib.load(output_image)
-        fixed_tmp = nib.load(fixed_image)
-        T2_data = T2_reg.get_data().astype(np.float32)
-        T2_im = nib.Nifti1Image(T2_data,fixed_tmp.affine)
-        nib.save(T2_im, output_image)
-
-
-def _fillin_gm_layer(label_img, label_affine, labelorg_img, labelorg_affine, m,
-                    exclusion_tissues = {"left_cerebral_wm": 2,
-                                         "right_cerebral_wm": 41,
-                                         "stuff_to_exclude": [4, 10, 14, 16, 24, 28, 43, 49, 60]},
-                    relabel_tissues = {"GM": 2, "stuff_to_relabel": [1, 3]}):
-    ''' relabels WM and CSF that intersect with the central GM surface to GM
-        an exclusion mask is used to prevent relabelign in central brain regions
-    '''
-    # generate exclusion mask: estimate corpus callossum 
-    exclude_img = mrph.binary_dilation(labelorg_img == exclusion_tissues['left_cerebral_wm'],iterations=2) 
-    exclude_img *= mrph.binary_dilation(labelorg_img == exclusion_tissues['right_cerebral_wm'],iterations=2)
-    # add other tissues 
-    for i in exclusion_tissues['stuff_to_exclude']:
-        exclude_img += labelorg_img == i
-    exclude_img = mrph.binary_dilation(exclude_img,iterations=8)
-    # upsample exclude_img
-    iM = np.linalg.inv(labelorg_affine).dot(label_affine)
-    exclude_img = affine_transform(exclude_img, iM[:3, :3], iM[:3, 3], label_img.shape, order=0)
-    
-    # generate voxel mask of middle GM
-    mask = mask_from_surface(m.nodes[:],m.elm[:,:3]-1,label_affine,label_img.shape)
-    mask = mrph.binary_dilation(mask,iterations=1) * ~mrph.binary_erosion(mask,iterations=1)
-    mask[exclude_img] = 0
-    
-    # relabel WM and CSF parts to GM
-    for i in relabel_tissues['stuff_to_relabel']:
-        label_img[ (label_img == i)*mask ] = relabel_tissues['GM']
-        
-    return label_img
-
-
-def _open_sulci(label_img, label_affine, labelorg_img, labelorg_affine, m, 
-                tissue_labels = {"CSF": 3, "GM": 2, "WM": 1},
-                exclusion_tissues = [17, 18, 53, 54]):
-    # get thin CSF structures
-    mask = mask_from_surface(m.nodes[:],m.elm[:,:3]-1,label_affine,label_img.shape)
-    # mask2 = mrph.binary_dilation(mask,iterations=4)
-    # mask2 = mrph.binary_erosion(mask2,iterations=5)
-    mask2 = mrph.binary_dilation(mask,iterations=2)
-    mask2 = mrph.binary_erosion(mask2,iterations=3)
-    mask2[mask] = 0
-    
-    # protect hippocampi and amydalae
-    exclude_img = np.zeros_like(labelorg_img,dtype=bool)
-    for i in exclusion_tissues:
-        exclude_img += labelorg_img == i
-    iM = np.linalg.inv(labelorg_affine).dot(label_affine)
-    exclude_img = affine_transform(exclude_img, iM[:3, :3], iM[:3, 3], label_img.shape, order=0)
-    mask2[exclude_img] = 0
-    
-    # relabel GM overlapping thin CSF to CSF
-    label_img[ (label_img == tissue_labels['GM'])*mask2 ] = tissue_labels['CSF']
-    
-    # open up remaining thin GM bridges at brain surface
-    mask2 = (label_img == tissue_labels['GM']) | (label_img == tissue_labels['WM']) 
-    # mask2 = mrph.binary_erosion(mask2,iterations=2)
-    # mask2 = mrph.binary_dilation(mask2,iterations=2)
-    #label_img[ (label_img == tissue_labels['GM'])* ~mask2 ] = tissue_labels['CSF']
-    brainthickness = _calc_thickness(mask2)     
-    label_img[(brainthickness <= 2.0) * (label_img == tissue_labels['GM'])] = tissue_labels['CSF']
-    
-    return label_img
-
-
-def view(subject_dir):
-    print('charm viewer not yet implemented, sorry...')
-
-
-def run(subject_dir=None, T1=None, T2=None,
-        registerT2=False, initatlas=False, segment=False,
-        create_surfaces=False, mesh_image=False, usesettings=None,
-        noneck=False, init_transform=None, options_str=None):
-=======
 from . import charm_utils
 
 
@@ -724,7 +48,6 @@
     init_transform=None,
     options_str=None,
 ):
->>>>>>> 7a08d254
     """charm pipeline
 
     PARAMETERS
@@ -842,16 +165,9 @@
         elif samseg_settings["init_type"] == "mni":
             mni_template = file_finder.Templates().mni_volume
             mni_settings = settings["initmni"]
-<<<<<<< HEAD
-            trans_mat = _init_atlas_affine(inputT1,
-                                           mni_template,
-                                           mni_settings,
-                                           sub_files.segmentation_folder)
-=======
             trans_mat = charm_utils._init_atlas_affine(
                 inputT1, mni_template, mni_settings
             )
->>>>>>> 7a08d254
         else:
             logger.info("Affine initialization type unknown. Defaulting to 'atlas'")
             trans_mat = None
