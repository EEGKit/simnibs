# -*- coding: utf-8 -*-
"""
Created on Sun Feb  2 17:12:24 2020

@author: axthi
"""


import logging
import os
import shutil
import time
import subprocess
import nibabel as nib
import glob
import sys
import tempfile
import numpy as np
from functools import partial
from scipy import ndimage
import scipy.ndimage.morphology as mrph
from scipy.ndimage.filters import gaussian_filter
from scipy.ndimage import affine_transform
from scipy.ndimage.measurements import label


from simnibs import SIMNIBSDIR

from .. import __version__
from . import samseg
from ._thickness import  _calc_thickness
from ._cat_c_utils import sanlm
from .brain_surface import mask_from_surface
from .. import utils
from ..utils.simnibs_logger import logger
from ..utils import file_finder
from ..utils import transformations
from ..utils.transformations import resample_vol, crop_vol
from ..utils.spawn_process import spawn_process
from ..mesh_tools.meshing import create_mesh
from ..mesh_tools.mesh_io import read_gifti_surface, write_msh, read_off, write_off, Msh, ElementData
from ..simulation import cond

def _register_atlas_to_input_affine(T1, template_file_name,
                                    affine_mesh_collection_name, mesh_level1,
                                    mesh_level2, save_path,
                                    template_coregistered_name,
                                    init_atlas_settings, neck_tissues,
                                    visualizer,
                                    noneck,
                                    init_transform=None,
                                    world_to_world_transform_matrix=None):

    # Import the affine registration function
    scales = init_atlas_settings['affine_scales']
    thetas = init_atlas_settings['affine_rotations']
    horizontal_shifts = init_atlas_settings['affine_horizontal_shifts']
    vertical_shifts = init_atlas_settings['affine_vertical_shifts']
    thetas_rad = [theta * np.pi/180 for theta in thetas]
    neck_search_bounds = init_atlas_settings['neck_search_bounds']
    ds_factor = init_atlas_settings['dowsampling_factor_affine']

    affine = samseg.AffineWholeHead(T1, affine_mesh_collection_name,
                                    template_file_name)

    init_options = samseg.initializationOptions(pitchAngles=thetas_rad,
                                                scales=scales,
                                                scalingCenter=[0.0, -120.0, 0.0],
                                                horizontalTableShifts=horizontal_shifts,
                                                verticalTableShifts=vertical_shifts)

    image_to_image_transform, world_to_world_transform, optimization_summary =\
    affine.registerAtlas(initializationOptions=init_options,
                         targetDownsampledVoxelSpacing=ds_factor,
                         visualizer=visualizer,
                         noneck=noneck)

    affine.saveResults(T1, template_file_name, save_path,
                       template_coregistered_name, image_to_image_transform,
                       world_to_world_transform)
    
    logger.info('Template registration summary.')
    logger.info('Number of Iterations: %d, Cost: %f\n' %
                (optimization_summary['numberOfIterations'],
                 optimization_summary['cost']))

    if not noneck:
        logger.info('Adjusting neck.')
        affine.adjust_neck(T1, template_coregistered_name, mesh_level1,
                           mesh_level2, neck_search_bounds, neck_tissues,
                           visualizer, downsampling_target=2.0)
        logger.info('Neck adjustment done.')
    else:
        logger.info('No neck, copying meshes over.')
        file_path = os.path.split(template_coregistered_name)
        shutil.copy(mesh_level1, os.path.join(file_path[0], 'atlas_level1.txt.gz'))
        shutil.copy(mesh_level2, os.path.join(file_path[0], 'atlas_level2.txt.gz'))

def _denoise_input_and_save(input_name, output_name):
    input_raw = nib.load(input_name)
    img = input_raw.get_data()
    # Sometimes the images have an extra unit dimension,
    # squeeze that out if it's there.
    img = img.squeeze()
    img_smoothed = sanlm(img, 3, 1)
    output_smoothed = nib.Nifti1Image(img_smoothed, input_raw.affine)
    nib.save(output_smoothed, output_name)


def _estimate_parameters(path_to_segment_folder,
                         template_coregistered_name,
                         path_to_atlas_folder, input_images,
                         segment_settings, gmm_parameters, visualizer):

    ds_targets = segment_settings['downsampling_targets']
    kernel_size = segment_settings['bias_kernel_width']
    bg_mask_sigma = segment_settings['background_mask_sigma']
    bg_mask_th = segment_settings['background_mask_threshold']
    stiffness = segment_settings['mesh_stiffness']
    covariances = segment_settings['diagonal_covariances']
    shared_gmm_parameters = samseg.io.kvlReadSharedGMMParameters(gmm_parameters)
    user_optimization_options = {'multiResolutionSpecification':
                                 [{'atlasFileName':
                                   os.path.join(path_to_segment_folder,
                                                'atlas_level1.txt.gz'),
                                   'targetDownsampledVoxelSpacing': ds_targets[0],
                                   'maximumNumberOfIterations': 100,
                                   'estimateBiasField': True},
                                  {'atlasFileName':
                                      os.path.join(path_to_segment_folder,
                                                   'atlas_level2.txt.gz'),
                                   'targetDownsampledVoxelSpacing': ds_targets[1],
                                   'maximumNumberOfIterations': 100,
                                   'estimateBiasField': True}]}

    user_model_specifications = {'atlasFileName': os.path.join(
            path_to_segment_folder, 'atlas_level2.txt.gz'),
                                 'biasFieldSmoothingKernelSize': kernel_size,
                                 'brainMaskingSmoothingSigma': bg_mask_sigma,
                                 'brainMaskingThreshold': bg_mask_th,
                                 'K': stiffness,
                                 'useDiagonalCovarianceMatrices': covariances,
                                 'sharedGMMParameters': shared_gmm_parameters}

    samseg_kwargs = dict(
        imageFileNames=input_images,
        atlasDir=path_to_atlas_folder,
        savePath=path_to_segment_folder,
        transformedTemplateFileName=template_coregistered_name,
        userModelSpecifications=user_model_specifications,
        userOptimizationOptions=user_optimization_options,
        visualizer=visualizer,
        saveHistory=False,
        saveMesh=False,
        savePosteriors=False,
        saveWarp=True)

    logger.info('Starting segmentation.')
    samsegment = samseg.SamsegWholeHead(**samseg_kwargs)
    samsegment.preProcess()
    samsegment.process()

    # Print optimization summary
    optimizationSummary = samsegment.getOptimizationSummary()
    for multiResolutionLevel, item in enumerate(optimizationSummary):
        logger.info('atlasRegistrationLevel%d %d %f\n' %
                    (multiResolutionLevel, item['numberOfIterations'],
                     item['perVoxelCost']))

    return samsegment.saveParametersAndInput()


def _post_process_segmentation_quick(bias_corrected_image_names,
                               upsampled_image_names,
                               tissue_settings,
                               label_image,
                               label_prep_folder,
                               FreeSurferLabels):

    def _upsample_tissues_quick(label_buffer, label_affine, dim_upsampled,
                                simnibs_tissues, FreeSurferLabels, segmentation_tissues):

        upsampled_tissues = np.zeros(dim_upsampled, dtype=np.uint8)
        max_values = np.zeros(dim_upsampled, dtype=np.float32)
        for t, label in simnibs_tissues.items():
            tissue_mask = np.zeros_like(label_buffer, dtype=np.float32)
            tissue_mask[np.isin(label_buffer,
                                FreeSurferLabels[segmentation_tissues[t]])] = 1
            upsampled_mask, _, _ = resample_vol(tissue_mask, label_affine, 0.5, order=1)
            if max_values.sum() == 0:
                # In the first iteration just save the non-normalized values
                # Indices are initialized to zero anyway
                max_values = upsampled_mask
                upsampled_tissues[max_values > 0] = label
            else:
                # Check whether we have higher values and save indices
                higher_values = upsampled_mask > max_values
                max_values[higher_values] = upsampled_mask[higher_values]
                upsampled_tissues[higher_values] = label

        return upsampled_tissues



    logger.info('Upsampling bias corrected images.')
    for input_number, bias_corrected in enumerate(bias_corrected_image_names):
        corrected_input = nib.load(bias_corrected)
        resampled_input, new_affine, orig_res = resample_vol(
                                                    corrected_input.get_data(),
                                                    corrected_input.affine,
                                                    0.5, order=1)
        upsampled = nib.Nifti1Image(resampled_input, new_affine)
        nib.save(upsampled, upsampled_image_names[input_number])

    dim_upsampled = resampled_input.shape
    label_im = nib.load(label_image)
    label_buffer = label_im.get_fdata()
    label_affine = label_im.affine
    simnibs_tissues = tissue_settings['simnibs_tissues']
    segmentation_tissues = tissue_settings['segmentation_tissues']

    upsampled_tissues = _upsample_tissues_quick(label_buffer, label_affine, dim_upsampled,
                                                simnibs_tissues, FreeSurferLabels, segmentation_tissues)

    upsampled_tissues_im = nib.Nifti1Image(upsampled_tissues,
                                           new_affine)
    nib.save(upsampled_tissues_im, os.path.join(label_prep_folder, 'before_morpho_simple.nii.gz'))

    # Do morphological operations
    simnibs_tissues = tissue_settings['simnibs_tissues']
    _morphological_operations(upsampled_tissues, simnibs_tissues)

    return upsampled_tissues


def _post_process_segmentation(bias_corrected_image_names,
                               upsampled_image_names,
                               tissue_settings,
                               csf_factor,
                               parameters_and_inputs,
                               transformed_template_name,
                               label_prep_folder,
                               affine_atlas):

    logger.info('Upsampling bias corrected images.')
    for input_number, bias_corrected in enumerate(bias_corrected_image_names):
        corrected_input = nib.load(bias_corrected)
        resampled_input, new_affine, orig_res = resample_vol(
                                                    corrected_input.get_data(),
                                                    corrected_input.affine,
                                                    0.5, order=1)
        upsampled = nib.Nifti1Image(resampled_input, new_affine)
        nib.save(upsampled, upsampled_image_names[input_number])

    # Next we need to reconstruct the segmentation with the upsampled data
    # and map it into the simnibs tissues
    upsampled_tissues, upper_part = samseg.simnibs_segmentation_utils.segmentUpsampled(
                                    upsampled_image_names,
                                    tissue_settings,
                                    parameters_and_inputs,
                                    transformed_template_name,
                                    affine_atlas,
                                    csf_factor)

    #Cast the upsampled image to int16  to save space
    for upsampled_image in upsampled_image_names:
        upsampled = nib.load(upsampled_image)
        upsampled.set_data_dtype(np.int16)
        nib.save(upsampled, upsampled_image)

    affine_upsampled = upsampled.affine
    upsampled_tissues_im = nib.Nifti1Image(upsampled_tissues,
                                        affine_upsampled)
    upsampled_tissues_im.set_data_dtype(np.int16)
    nib.save(upsampled_tissues_im, os.path.join(label_prep_folder,'before_morpho.nii.gz'))

    upper_part_im = nib.Nifti1Image(upper_part.astype(np.int16),affine_upsampled)
    upper_part_im.set_data_dtype(np.int16)
    nib.save(upper_part_im, os.path.join(label_prep_folder, 'upper_part.nii.gz'))
    # Do morphological operations
    simnibs_tissues = tissue_settings['simnibs_tissues']
    _morphological_operations(upsampled_tissues, upper_part, simnibs_tissues)

    return upsampled_tissues


def _morphological_operations(label_img, upper_part, simnibs_tissues):
    ''' Does morphological operations to
        1. Smooth out the labeling and remove noise
        2. A CSF layer between GM and Skull and between GM and CSF
        3. Outer bone layers are compact bone
    '''

    se = ndimage.generate_binary_structure(3,3)
    se_n = ndimage.generate_binary_structure(3,1)
    # Get list of masks
    tissue_masks = []
    tissue_names = []
    for tkey in simnibs_tissues:
        tmp_img = label_img == simnibs_tissues[tkey]
        tissue_masks.append(tmp_img)
        tissue_names.append(tkey)

    # Do some clean-ups, mainly CSF and skull
    # First combine the WM and GM
    brain = tissue_masks[tissue_names.index('WM')] | \
            tissue_masks[tissue_names.index('GM')]
    dil = mrph.binary_dilation(_get_largest_components(
        mrph.binary_erosion(brain, se_n, 1), se_n, vol_limit=10), se_n, 1)
    #dil = mrph.binary_opening(brain, se_n, 1)
    #dil = _get_largest_components(dil, se_n, vol_limit=5)

    #Remove unattached components
    unass = brain ^ dil
    tissue_masks[tissue_names.index('WM')] = \
    tissue_masks[tissue_names.index('WM')] & dil

    tissue_masks[tissue_names.index('GM')] = \
    tissue_masks[tissue_names.index('GM')] & dil

    #Add the CSF and open again
    csf = tissue_masks[tissue_names.index('CSF')]
    brain_csf = brain | csf
    # Vol limit in voxels
    dil = mrph.binary_dilation(_get_largest_components(
        mrph.binary_erosion(brain_csf, se, 1), se_n, vol_limit=80), se, 1)
    unass = unass | (csf & ~dil)
    tissue_masks[tissue_names.index('CSF')] = \
        tissue_masks[tissue_names.index('CSF')] & dil

    #Clean the outer border of the skull
    bone = tissue_masks[tissue_names.index('Compact_bone')] | \
           tissue_masks[tissue_names.index('Spongy_bone')]
    veins = tissue_masks[tissue_names.index('Blood')]
    air_pockets = tissue_masks[tissue_names.index('Air_pockets')]
    scalp = tissue_masks[tissue_names.index('Scalp')]
    muscle = tissue_masks[tissue_names.index('Muscle')]
    eyes = tissue_masks[tissue_names.index('Eyes')]
    #Use scalp to clean out noisy skull bits within the scalp
    skull_outer = brain_csf | bone | veins | air_pockets
    skull_outer = mrph.binary_fill_holes(skull_outer, se_n)
    num_iter = 2
    skull_outer = mrph.binary_dilation(_get_largest_components(
        mrph.binary_erosion(skull_outer, se, num_iter), se_n, vol_limit=50), se, num_iter)
    skull_inner = bone | scalp | air_pockets | muscle | eyes
    skull_inner = mrph.binary_fill_holes(skull_inner, se_n)
    skull_inner = mrph.binary_dilation(_get_largest_components(
        mrph.binary_erosion(skull_inner, se, num_iter), se_n, vol_limit=50), se, num_iter)
    dil = bone & skull_outer & skull_inner
    #Protect thin areas that would be removed by erosion
    bone_thickness = _calc_thickness(dil)
    thin_parts = bone & (bone_thickness < 3.5) & (bone_thickness > 0)
    dil = dil | thin_parts

    unass = unass | (dil ^ bone)
    tissue_masks[tissue_names.index('Compact_bone')] = \
    tissue_masks[tissue_names.index('Compact_bone')] & dil

    tissue_masks[tissue_names.index('Spongy_bone')] = \
    tissue_masks[tissue_names.index('Spongy_bone')] & dil


    # Open the veins
    veins = tissue_masks[tissue_names.index('Blood')]
    dil = mrph.binary_dilation(_get_largest_components(
        mrph.binary_erosion(veins, se, 1), se_n, vol_limit=10), se, 1)
    unass = unass | (dil ^ veins)
    tissue_masks[tissue_names.index('Blood')] = \
    tissue_masks[tissue_names.index('Blood')] & dil

    # Clean the eyes
    eyes = tissue_masks[tissue_names.index('Eyes')]
    dil = mrph.binary_dilation(_get_largest_components(
        mrph.binary_erosion(eyes, se, 1), se_n, vol_limit=10), se, 1)
    #dil = mrph.binary_opening(eyes, se, 1)
    unass = unass | (dil ^ eyes)
    tissue_masks[tissue_names.index('Eyes')] = \
        tissue_masks[tissue_names.index('Eyes')] & dil

    #Clean muscles
    muscles = tissue_masks[tissue_names.index('Muscle')]
    dil = mrph.binary_opening(muscles, se, 1)
    unass = unass | (dil ^ muscles)
    tissue_masks[tissue_names.index('Muscle')] = \
        tissue_masks[tissue_names.index('Muscle')] & dil

    # And finally the scalp
    scalp = tissue_masks[tissue_names.index('Scalp')]
    head = scalp | skull_outer | eyes | muscles
    dil = mrph.binary_dilation(_get_largest_components(
                  mrph.binary_erosion(head, se, 2), se_n, num_limit=1), se, 2)
    unass = unass | (scalp & ~dil)
    tissue_masks[tissue_names.index('Scalp')] = \
    tissue_masks[tissue_names.index('Scalp')] & dil

    # Filling missing parts
    if 0:
        label_img.fill(0)
        for tname, tmask in zip(tissue_names, tissue_masks):
            label_img[tmask] = simnibs_tissues[tname]

        _fill_missing(label_img, unass)

        tissue_masks = []
        tissue_names = []
        for tkey in simnibs_tissues:
            tmp_img = label_img == simnibs_tissues[tkey]
            tissue_masks.append(tmp_img)
            tissue_names.append(tkey)

    else:
        tissue_masks.append(label_img == 0)
        # Now run the smoothfill
        tissue_masks = _smoothfill(tissue_masks, unass, tissue_names.index('WM'))
        #Now we can get rid of the air again
        tissue_masks.pop()

    # Ensuring a CSF layer between GM and Skull and GM and Blood
    # Relabel regions in the expanded GM which are in skull or blood to CSF
    if 1:
        WM = tissue_masks[tissue_names.index('WM')]
        GM = tissue_masks[tissue_names.index('GM')]
        C_BONE = tissue_masks[tissue_names.index('Compact_bone')]
        S_BONE = tissue_masks[tissue_names.index('Spongy_bone')]

        brain_gm = GM
        brain_dilated = mrph.binary_dilation(brain_gm, se, 1)
        overlap = brain_dilated & (C_BONE | S_BONE)
        tissue_masks[tissue_names.index('CSF')] = tissue_masks[tissue_names.index('CSF')] | overlap
        tissue_masks[tissue_names.index('Compact_bone')] = tissue_masks[tissue_names.index('Compact_bone')] & \
                                                           ~overlap
        tissue_masks[tissue_names.index('Spongy_bone')] = tissue_masks[tissue_names.index('Spongy_bone')] & \
                                                          ~overlap

        CSF_brain = brain_gm | tissue_masks[tissue_names.index('CSF')]
        CSF_brain_dilated = mrph.binary_dilation(CSF_brain, se, 1)
        spongy_csf = CSF_brain_dilated & S_BONE
        upper_part = mrph.binary_erosion(upper_part,se,6)
        skin_csf = CSF_brain_dilated & tissue_masks[tissue_names.index('Scalp')] & upper_part

        tissue_masks[tissue_names.index('Compact_bone')] = tissue_masks[tissue_names.index('Compact_bone')] |\
                                                           spongy_csf
        tissue_masks[tissue_names.index('Spongy_bone')] = tissue_masks[tissue_names.index('Spongy_bone')] & \
                                                          ~spongy_csf

        tissue_masks[tissue_names.index('Compact_bone')] = tissue_masks[tissue_names.index('Compact_bone')] | \
                                                           skin_csf

        tissue_masks[tissue_names.index('Scalp')] = tissue_masks[tissue_names.index('Scalp')] & \
                                                    ~skin_csf

        # Ensure the outer skull label is compact bone
        C_BONE = tissue_masks[tissue_names.index('Compact_bone')]
        S_BONE = tissue_masks[tissue_names.index('Spongy_bone')]
        SKULL_outer = (C_BONE | S_BONE) & ~mrph.binary_erosion((C_BONE | S_BONE), se, 1)
        tissue_masks[tissue_names.index('Compact_bone')] = tissue_masks[tissue_names.index('Compact_bone')] | SKULL_outer
        tissue_masks[tissue_names.index('Spongy_bone')] = tissue_masks[tissue_names.index('Spongy_bone')] & \
                                                        ~SKULL_outer


    label_img.fill(0)
    #Relabel the tissues to produce the final label image
    for tname, tmask in zip(tissue_names, tissue_masks):
        label_img[tmask] = simnibs_tissues[tname]

    #Relabel air pockets to air
    label_img[tissue_masks[tissue_names.index('Air_pockets')]] = 0

def _fill_missing(label_img, unassign):
    """Hackish way to fill unassigned voxels,
       works by smoothing the masks and binarizing
       the smoothed masks. Works in-place
    """

    def _get_most_frequent_label(x, y, z, label_im, pad):
        nhood = label_im[max(0,x-pad):min(label_im.shape[0],x+pad),
                         max(0,y-pad):min(label_im.shape[1],y+pad),
                         max(0,z-pad):min(label_im.shape[2],z+pad)]

        dim = nhood.shape

        return np.bincount(nhood.reshape((np.prod(dim)))).argmax()


    label_img[unassign] = 255
    inds_tmp = unassign.nonzero()
    inds_tmp = np.array(inds_tmp)
    num_unassigned = (label_img==255).sum()
    num_unassigned_new = num_unassigned
    while num_unassigned_new > 0:
        fill_map = map(partial(_get_most_frequent_label, label_im=label_img, pad=5),
                       np.nditer(inds_tmp[0,:]), np.nditer(inds_tmp[1,:]), np.nditer(inds_tmp[2,:]))
        fill_array = np.array(list(fill_map))
        label_img[inds_tmp[0,:], inds_tmp[1,:], inds_tmp[2,:]] = fill_array
        inds_tmp = inds_tmp[:,fill_array==255]
        num_unassigned_new = (label_img==255).sum()
        print('Unassigned: ' + str(num_unassigned_new))
        if num_unassigned_new == num_unassigned:
            print('Number of unassigned voxels not going down. Breaking.')
            break

        num_unassigned = num_unassigned_new



def _smoothfill(vols, unassign, wm_index):
    """Hackish way to fill unassigned voxels,
       works by smoothing the masks and binarizing
       the smoothed masks.
    """
    #Cast to uint8, note this is done in-place, and
    #map to 0->255
    vols = [255*v.astype(np.uint8, copy=False) for v in vols]
    unassign = unassign.copy()
    sum_of_unassigned = np.inf
    # for as long as the number of unassigned is changing
    # let's find the binarized version using a running
    # max index as we need to loop anyway. This way we
    # don't need to call np.argmax
    while unassign.sum() < sum_of_unassigned:
        sum_of_unassigned = unassign.sum()
        #Note here that unassigned voxels
        #in the end will have index 255
        #so if we at some point will have
        #255 different labels here this
        #will result in weird behavior
        inds = 255*np.ones_like(vols[0])
        max_val = np.zeros_like(vols[0],dtype=np.float32)
        for i, ivol in enumerate(vols):
            #Don't smooth WM
            if i == wm_index:
                cs = ivol.astype(np.float32)
            else:
                cs = gaussian_filter(ivol.astype(np.float32), 1)
            #cs = cs.astype(np.uint8, copy=False)
            cs[ivol == 255] = 255
            #Check the max values and update
            max_mask = cs > max_val
            inds[max_mask] = i
            max_val[max_mask] = cs[max_mask]


        vols = [inds==i for i in range(len(vols))]
        unassign = inds == 255

    return vols


def _get_largest_components(vol, se, vol_limit=0, num_limit=-1, return_sizes=False):
    """Get the n largest components from a volume.

    PARAMETERS
    ----------
    vol : ndarray
        Image volume. A dimX x dimY x dimZ array containing the image data.
    se : ndarray
        Structuring element to use when detecting components (i.e. setting the
        connectivity which defines a component).
    n : int
        Number of (largest) components to retain.
    return_sizes : bool, optional
        Whether or not to also return the sizes (in voxels) of each component
        that was retained (default = False).

    RETURNS
    ----------
    Components : ndarray
        Binary dimX x dimY x dimZ array where entries corresponding to retained
        components are True and the remaining entries are False.
    """
    vol_lbl = label(vol, se)[0]
    labels, region_size = np.unique(vol_lbl, return_counts=True)
    labels = labels[1:]  # disregard background (label=0)
    region_size = region_size[1:]  #
    mask = region_size > vol_limit
    region_size = region_size[mask]
    labels = labels[mask]

    if num_limit == -1:
        num_limit = len(labels)

    labels = labels[np.argsort(region_size)[::-1]]
    components = np.any(np.array([vol_lbl == i for i in labels[:num_limit]]),axis=0)

    # if no components are found, components will be reduced to false. Replace
    # by array of appropriate size
    if components.sum() == 0:
        components = np.zeros_like(vol, dtype=bool)

    if return_sizes:
        return components, region_size[labels[:num_limit]]
    else:
        return components



def _binarize(vols, return_empty=False):
    """Binarize a list of input volumes by finding the maximum posterior
    probability of each and assigning the voxel to this volume.

    PARAMETERS
    ----------
    vols : list
        List of filenames or nibabel image objects (describing probabilities of
        different tissue types).
    return_empty : bool
        If true, return an array containing all voxels which are not assigned
        to either of the other volumes (default: False)
    RETURNS
    ----------
    bin_vols : list
        List of ndarrays describing binarized versions of the input volumes.
    unassign : ndarray
        Array containing any unassigned voxels.
    """
    # Concatenate arrays/images
    imgs = np.concatenate(tuple([v[..., np.newaxis] for v in vols]), axis=3)
    imgs = np.concatenate((np.zeros_like(vols[0])[..., np.newaxis], imgs),
                          axis=3)

    # Find max indices
    max_idx = np.argmax(imgs, axis=3)

    # Binarize. Here vols_bin[0] contain voxels not assigned to any other
    # volume
    vols_bin = []
    for i in range(imgs.shape[-1]):
        vols_bin.append(max_idx == i)

    if return_empty:
        return vols_bin[1:] + [vols_bin[0]]
    else:
        return vols_bin[1:]


def _registerT1T2(fixed_image, moving_image, output_image):
    registerer = samseg.gems.KvlImageRegisterer()
    registerer.read_images(fixed_image, moving_image)
    registerer.initialize_transform()
    registerer.register()
    registerer.write_out_result(output_image)

    #The register function uses double internally
    #Let's cast to float32 and copy the header from
    # the fixed image to avoid any weird behaviour
    if os.path.exists(output_image):
        T2_reg = nib.load(output_image)
        fixed_tmp = nib.load(fixed_image)
        T2_data = T2_reg.get_data().astype(np.float32)
        T2_im = nib.Nifti1Image(T2_data,fixed_tmp.affine)
        nib.save(T2_im, output_image)


def _fillin_gm_layer(label_img, label_affine, labelorg_img, labelorg_affine, m,
                    exclusion_tissues = {"left_cerebral_wm": 2,
                                         "right_cerebral_wm": 41,
                                         "stuff_to_exclude": [4, 10, 14, 16, 24, 28, 43, 49, 60]},
                    relabel_tissues = {"GM": 2, "stuff_to_relabel": [1, 3]}):
    ''' relabels WM and CSF that intersect with the central GM surface to GM
        an exclusion mask is used to prevent relabelign in central brain regions
    '''
    # generate exclusion mask: estimate corpus callossum 
    exclude_img = mrph.binary_dilation(labelorg_img == exclusion_tissues['left_cerebral_wm'],iterations=2) 
    exclude_img *= mrph.binary_dilation(labelorg_img == exclusion_tissues['right_cerebral_wm'],iterations=2)
    # add other tissues 
    for i in exclusion_tissues['stuff_to_exclude']:
        exclude_img += labelorg_img == i
    exclude_img = mrph.binary_dilation(exclude_img,iterations=8)
    # upsample exclude_img
    iM = np.linalg.inv(labelorg_affine).dot(label_affine)
    exclude_img = affine_transform(exclude_img, iM[:3, :3], iM[:3, 3], label_img.shape, order=0)
    
    # generate voxel mask of middle GM
    mask = mask_from_surface(m.nodes[:],m.elm[:,:3]-1,label_affine,label_img.shape)
    mask = mrph.binary_dilation(mask,iterations=1) * ~mrph.binary_erosion(mask,iterations=1)
    mask[exclude_img] = 0
    
    # relabel WM and CSF parts to GM
    for i in relabel_tissues['stuff_to_relabel']:
        label_img[ (label_img == i)*mask ] = relabel_tissues['GM']
        
    return label_img


def _open_sulci(label_img, label_affine, labelorg_img, labelorg_affine, m, 
                tissue_labels = {"CSF": 3, "GM": 2, "WM": 1},
                exclusion_tissues = [17, 18, 53, 54]):
    # get thin CSF structures
    mask = mask_from_surface(m.nodes[:],m.elm[:,:3]-1,label_affine,label_img.shape)
    # mask2 = mrph.binary_dilation(mask,iterations=4)
    # mask2 = mrph.binary_erosion(mask2,iterations=5)
    mask2 = mrph.binary_dilation(mask,iterations=2)
    mask2 = mrph.binary_erosion(mask2,iterations=3)
    mask2[mask] = 0
    
    # protect hippocampi and amydalae
    exclude_img = np.zeros_like(labelorg_img,dtype=bool)
    for i in exclusion_tissues:
        exclude_img += labelorg_img == i
    iM = np.linalg.inv(labelorg_affine).dot(label_affine)
    exclude_img = affine_transform(exclude_img, iM[:3, :3], iM[:3, 3], label_img.shape, order=0)
    mask2[exclude_img] = 0
    
    # relabel GM overlapping thin CSF to CSF
    label_img[ (label_img == tissue_labels['GM'])*mask2 ] = tissue_labels['CSF']
    
    # open up remaining thin GM bridges at brain surface
    mask2 = (label_img == tissue_labels['GM']) | (label_img == tissue_labels['WM']) 
    # mask2 = mrph.binary_erosion(mask2,iterations=2)
    # mask2 = mrph.binary_dilation(mask2,iterations=2)
    #label_img[ (label_img == tissue_labels['GM'])* ~mask2 ] = tissue_labels['CSF']
    brainthickness = _calc_thickness(mask2)     
    label_img[(brainthickness <= 2.0) * (label_img == tissue_labels['GM'])] = tissue_labels['CSF']
    
    return label_img


def view(subject_dir):
    print('charm viewer not yet implemented, sorry...')


def run(subject_dir=None, T1=None, T2=None,
        registerT2=False, initatlas=False, segment=False,
        create_surfaces=False, mesh_image=False, usesettings=None,
        noneck=False, options_str=None):
    """charm pipeline

    PARAMETERS
    ----------
    subject_dir : str, mandatory
        output directory
    T1 : str
        filename of T1 image
    T2 : str
        filename of T2 image

    --> parameters to control the workflow:
    registerT2 : bool
        run T2-to-T1 registration (default = False)
    initatlas : bool
        run affine registration of atlas to input images (default = False)
    segment : bool
        run volume and surface segmentation (default = False)
    mesh_image : bool
        run tetrahedral meshing (default = False)
    --> further parameters:
    usesettings : str
        filename of alternative settings-file (default = None)
    options_str : str
        string of command line options to add to logging (default = None)
    RETURNS
    ----------
        None
    """
    # ------------------------START UP-----------------------------------------
    start = time.time()

    # make subject_dir if not existent
    if not os.path.exists(subject_dir):
        os.mkdir(subject_dir)

    # start logging ...
    logfile = os.path.join(subject_dir, "charm_log.html")
    with open(logfile, 'a') as f:
        f.write('<HTML><HEAD><TITLE>charm report</TITLE></HEAD><BODY><pre>')
        f.close()
    fh = logging.FileHandler(logfile, mode='a')
    formatter = logging.Formatter('%(levelname)s: %(message)s')
    fh.setFormatter(formatter)
    fh.setLevel(logging.DEBUG)
    logger.addHandler(fh)
    utils.simnibs_logger.register_excepthook(logger)

    logger.info('simnibs version '+__version__)
    logger.info('charm run started: '+time.asctime())
    if options_str is not None:    
        logger.debug('options: '+options_str)
    else:
        logger.debug('options: none')
    
    # initialize subject files
    sub_files = file_finder.SubjectFiles(None, subject_dir)

    # copy T1 (as nii.gz) if supplied
    if T1 is not None:
        if not os.path.exists(T1):
            raise FileNotFoundError(f'Could not find input T1 file: {T1}')
        else:
            #Cast to float32 and save
            T1_tmp = nib.load(T1)
            T1_tmp.set_data_dtype(np.float32)
            nib.save(T1_tmp, sub_files.reference_volume)

    if registerT2 and T2 is not None:
        if not os.path.exists(T2):
            raise FileNotFoundError(f'Could not find input T2 file: {T2}')
        else:
            _registerT1T2(T1, T2, sub_files.T2_reg)
    elif T2 is not None:
        if os.path.exists(T2):
            T2_tmp = nib.load(T2)
            T2_tmp.set_data_dtype(np.float32)
            nib.save(T2_tmp, sub_files.T2_reg)

    # read settings and copy settings file
    if usesettings is None:
        fn_settings = os.path.join(SIMNIBSDIR, 'charm.ini')
    else:
        if type(usesettings) == list:
            usesettings = usesettings[0]
        fn_settings = usesettings
    settings = utils.settings_reader.read_ini(fn_settings)
    try:
        shutil.copyfile(fn_settings, sub_files.settings)
    except shutil.SameFileError:
        pass
    logger.debug(settings)
    
    # -------------------------PIPELINE STEPS---------------------------------
    # TODO: denoise T1 here with the sanlm filter, T2 denoised after coreg.
    # Could be before as well but doesn't probably matter that much.
    # Denoising after has the benefit that we keep around the non-denoised
    # versions of all inputs.

    # Make the output path for segmentations
    os.makedirs(sub_files.segmentation_folder, exist_ok=True)

    denoise_settings = settings['preprocess']
    if denoise_settings['denoise'] and T1 is not None:
        logger.info('Denoising the T1 input and saving.')
        _denoise_input_and_save(T1, sub_files.T1_denoised)

    # denoise if needed
    if denoise_settings['denoise'] and os.path.exists(sub_files.T2_reg) and T2 is not None:
        logger.info('Denoising the registered T2 and saving.')
        _denoise_input_and_save(sub_files.T2_reg,
                                sub_files.T2_reg_denoised)

    # Set-up samseg related things before calling the affine registration
    # and/or segmentation
    samseg_settings = settings['samseg']

    # Specify the maximum number of threads the GEMS code will use
    # by default this is all, but can be changed in the .ini
    num_threads = samseg_settings['threads']
    if isinstance(num_threads, int) and num_threads > 0:
        samseg.setGlobalDefaultNumberOfThreads(num_threads)
        logger.info('Using %d threads, instead of all available.'
                    % num_threads)

    # TODO: Setup the visualization tool. This needs some pyqt stuff to be
    # installed. Don't know if we want to expose this in the .ini
    showFigs = False
    showMovies = False
    visualizer = samseg.initVisualizer(showFigs, showMovies)

    # Set-up atlas paths
    atlas_name = samseg_settings['atlas_name']
    logger.info('Using '+atlas_name+' as charm atlas.')
    atlas_path = os.path.join(file_finder.templates.charm_atlas_path,
                              atlas_name)
    atlas_settings = utils.settings_reader.read_ini(
            os.path.join(atlas_path, atlas_name+'.ini'))
    atlas_settings_names = atlas_settings['names']
    template_name = os.path.join(atlas_path,
                                 atlas_settings_names['template_name'])
    atlas_affine_name = os.path.join(atlas_path,
                                     atlas_settings_names['affine_atlas'])
    atlas_level1 = os.path.join(atlas_path,
                                atlas_settings_names['atlas_level1'])

    atlas_level2 = os.path.join(atlas_path,
                                    atlas_settings_names['atlas_level2'])
    if os.path.exists(sub_files.T2_reg):
        gmm_parameters = os.path.join(atlas_path,
                                      atlas_settings_names['gaussian_parameters_t2'])
    else:
        gmm_parameters = os.path.join(atlas_path,
                                      atlas_settings_names['gaussian_parameters_t1'])

    neck_tissues = atlas_settings['neck_optimization']
    neck_tissues = neck_tissues['neck_tissues']

    if initatlas:
        # initial affine registration of atlas to input images,
        # including break neck
        logger.info('Starting affine registration and neck correction.')
        init_atlas_settings = settings['initatlas']
        if denoise_settings['denoise']:
            inputT1 = sub_files.T1_denoised
        else:
            inputT1 = T1

        _register_atlas_to_input_affine(inputT1, template_name,
                                        atlas_affine_name,
                                        atlas_level1,
                                        atlas_level2,
                                        sub_files.segmentation_folder,
                                        sub_files.template_coregistered,
                                        init_atlas_settings,
                                        neck_tissues,
                                        visualizer,
                                        noneck)

    if segment:
        # This part runs the segmentation, upsamples bias corrected output,
        # writes mni transforms, creates upsampled segmentation, maps tissues
        # to conductivities, runs morphological operations

        # Run the segmentation and return the class, which is needed
        # for further post-processing
        # The bias field kernel size has to be changed based on input
        input_images = []
        if denoise_settings['denoise']:
            input_images.append(sub_files.T1_denoised)
        else:
            input_images.append(T1)

        if os.path.exists(sub_files.T2_reg):
            if denoise_settings['denoise']:
                input_images.append(sub_files.T2_reg_denoised)
            else:
                input_images.append(sub_files.T2_reg)

        segment_settings = settings['segment']
        logger.info('Estimating parameters.')
        segment_parameters_and_inputs = _estimate_parameters(
                sub_files.segmentation_folder,
                sub_files.template_coregistered,
                atlas_path, input_images,
                segment_settings,
                gmm_parameters,
                visualizer)

        # Okay now the parameters have been estimated, and we can segment the
        # scan. However, we need to also do this at an upsampled resolution,
        # so first write out the bias corrected scan, and the segmentation.

        bias_corrected_image_names = [sub_files.T1_bias_corrected]
        if len(input_images) > 1:
            bias_corrected_image_names.append(sub_files.T2_bias_corrected)

        logger.info('Writing out normalized images and labelings.')
        os.makedirs(sub_files.surface_folder, exist_ok=True)
        cat_images = [sub_files.norm_image,
                      sub_files.cereb_mask,
                      sub_files.subcortical_mask,
                      sub_files.hemi_mask]

        cat_structs = atlas_settings['CAT_structures']
        tissue_settings = atlas_settings['conductivity_mapping']
        csf_factor = segment_settings['csf_factor']
        samseg.simnibs_segmentation_utils.writeBiasCorrectedImagesAndSegmentation(
                        bias_corrected_image_names,
                        sub_files.labeling,
                        segment_parameters_and_inputs,
                        tissue_settings,
                        csf_factor,
                        cat_structure_options=cat_structs,
                        cat_images=cat_images)

        fn_LUT=sub_files.labeling.rsplit('.',2)[0]+'_LUT.txt'
        shutil.copyfile(file_finder.templates.labeling_LUT, fn_LUT)
        
        # Write out MNI warps
        logger.info('Writing out MNI warps.')
        os.makedirs(sub_files.mni_transf_folder, exist_ok=True)
        samseg.simnibs_segmentation_utils.saveWarpField(
                template_name,
                sub_files.mni2conf_nonl,
                sub_files.conf2mni_nonl,
                segment_parameters_and_inputs)

        # Run post-processing
        logger.info('Post-processing segmentation')
        os.makedirs(sub_files.label_prep_folder, exist_ok=True)

        upsampled_image_names = [sub_files.T1_upsampled]
        if len(bias_corrected_image_names) > 1:
            upsampled_image_names.append(sub_files.T2_upsampled)

        cleaned_upsampled_tissues = _post_process_segmentation(
                                    bias_corrected_image_names,
                                    upsampled_image_names,
                                    tissue_settings,
                                    csf_factor,
                                    segment_parameters_and_inputs,
                                    sub_files.template_coregistered,
                                    sub_files.label_prep_folder,
                                    atlas_affine_name)

        # Write to disk
        upsampled_image = nib.load(sub_files.T1_upsampled)
        affine_upsampled = upsampled_image.affine
        upsampled_tissues = nib.Nifti1Image(cleaned_upsampled_tissues,
                                            affine_upsampled)
        nib.save(upsampled_tissues, sub_files.tissue_labeling_upsampled)

        fn_LUT=sub_files.tissue_labeling_upsampled.rsplit('.',2)[0]+'_LUT.txt'
        shutil.copyfile(file_finder.templates.final_tissues_LUT, fn_LUT)
        
    if create_surfaces:
        # Create surfaces ala CAT12
        logger.info('Starting surface creation')
        starttime = time.time()
        fsavgDir = file_finder.Templates().freesurfer_templates
        
        surface_settings = settings['surfaces']
        nprocesses = surface_settings['processes']
        surf = surface_settings['surf']
        pial = surface_settings['pial']
        vdist = surface_settings['vdist']
        voxsize_pbt = surface_settings['voxsize_pbt']
        voxsize_refineCS = surface_settings['voxsize_refinecs']
        th_initial = surface_settings['th_initial']
        no_selfintersections = surface_settings['no_selfintersections']
        fillin_gm_from_surf = surface_settings['fillin_gm_from_surf']
        open_sulci_from_surf = surface_settings['open_sulci_from_surf']
        exclusion_tissues_fillinGM = surface_settings['exclusion_tissues_fillinGM']
        exclusion_tissues_openCSF = surface_settings['exclusion_tissues_openCSF']

        if sys.platform == 'win32':
            # A hack to get multithreading to work on Windows
            multithreading_script = [os.path.join(SIMNIBSDIR, 'segmentation', 'run_cat_multiprocessing.py')]
            argslist = ['--Ymf', sub_files.norm_image,
                    '--Yleft_path', sub_files.hemi_mask,
                    '--Ymaskhemis_path', sub_files.cereb_mask,
                    '--surface_folder', sub_files.surface_folder,
                    '--fsavgdir', fsavgDir,
                    '--surf'] + surf + [ 
                    '--pial'] + pial + [
                    '--vdist', str(vdist[0]), str(vdist[1]),
                    '--voxsize_pbt', str(voxsize_pbt[0]), str(voxsize_pbt[1]),
                    '--voxsizeCS', str(voxsize_refineCS[0]), str(voxsize_refineCS[1]),
                    '--th_initial', str(th_initial),
                    '--no_intersect', str(no_selfintersections),
                    '--nprocesses', str(nprocesses)]

            proc = subprocess.run([sys.executable] +
                                  multithreading_script + argslist,
                                  stderr=subprocess.PIPE) # stderr: standard stream for simnibs logger
            logger.debug(proc.stderr.decode('ASCII', errors='ignore').replace('\r', ''))
            proc.check_returncode()
             
        else:
            from simnibs.segmentation.run_cat_multiprocessing import run_cat_multiprocessing
            Ymf = nib.load(sub_files.norm_image)
            Yleft = nib.load(sub_files.hemi_mask)
            Yhemis = nib.load(sub_files.cereb_mask)
            
            run_cat_multiprocessing(Ymf.get_fdata(),
                                    Yleft.get_fdata(),
                                    Yhemis.get_fdata(),
                                    Ymf.affine, sub_files.surface_folder,
                                    fsavgDir, vdist, voxsize_pbt, 
                                    voxsize_refineCS, th_initial,
                                    no_selfintersections, surf, pial, nprocesses)

        # print time duration
        elapsed = time.time() - starttime
        logger.info('Total time cost surface creation (HH:MM:SS):')
        logger.info(time.strftime('%H:%M:%S', time.gmtime(elapsed)))
        sub_files = file_finder.SubjectFiles(None, subject_dir)
        if fillin_gm_from_surf or open_sulci_from_surf:
            logger.info('Improving GM from surfaces')
            starttime = time.time()
            # original tissue mask used for mesh generation
            shutil.copyfile(sub_files.tissue_labeling_upsampled,
                            os.path.join(sub_files.label_prep_folder, 'before_surfmorpho.nii.gz'))
            label_nii = nib.load(sub_files.tissue_labeling_upsampled)
            label_img = np.asanyarray(label_nii.dataobj)
            label_affine = label_nii.affine
<<<<<<< HEAD

=======
            
            # orginal label mask
            label_nii = nib.load(sub_files.labeling)
            labelorg_img = np.asanyarray(label_nii.dataobj)
            labelorg_affine = label_nii.affine
            
>>>>>>> 9e2f2ca6
            if fillin_gm_from_surf:
                # GM central surfaces
                m = Msh()
                if 'lh' in surf:
                    m = m.join_mesh(read_gifti_surface(sub_files.get_surface('lh')))
                if 'rh' in surf:
                    m = m.join_mesh(read_gifti_surface(sub_files.get_surface('rh')))
                    # fill in GM and save updated mask
                if m.nodes.nr > 0:
<<<<<<< HEAD
                    label_img = _fillin_gm_layer(label_img, label_affine,
                                                 labelorg_img, labelorg_affine, m,
                                                 exclusion_tissues=exclusion_tissues)
=======
                    label_img = _fillin_gm_layer(label_img, label_affine, 
                                                 labelorg_img, labelorg_affine, m, 
                                                 exclusion_tissues = exclusion_tissues_fillinGM)
>>>>>>> 9e2f2ca6
                    label_nii = nib.Nifti1Image(label_img, label_affine)
                    nib.save(label_nii, sub_files.tissue_labeling_upsampled)
                else:
                    logger.warning("Neither lh nor rh reconstructed. Filling in from GM surface skipped")

            if open_sulci_from_surf:
                # GM pial surfaces
                m = Msh()
                if 'lh' in pial:
                    m2 = read_gifti_surface(sub_files.get_surface('lh', surf_type='pial'))
                    # remove self-intersections using meshfix
                    with tempfile.NamedTemporaryFile(suffix='.off') as f:
                        mesh_fn = f.name
                    write_off(m2, mesh_fn)
                    cmd = [file_finder.path2bin("meshfix"), mesh_fn, '-o', mesh_fn]
                    spawn_process(cmd, lvl=logging.DEBUG)
                    m = m.join_mesh(read_off(mesh_fn))
                    if os.path.isfile(mesh_fn): os.remove(mesh_fn)
                if 'rh' in pial:
                    m2 = read_gifti_surface(sub_files.get_surface('rh', surf_type='pial'))
                    # remove self-intersections using meshfix
                    with tempfile.NamedTemporaryFile(suffix='.off') as f:
                        mesh_fn = f.name
                    write_off(m2, mesh_fn)
                    cmd = [file_finder.path2bin("meshfix"), mesh_fn, '-o', mesh_fn]
                    spawn_process(cmd, lvl=logging.DEBUG)
                    m = m.join_mesh(read_off(mesh_fn))
                    if os.path.isfile(mesh_fn): os.remove(mesh_fn)
                if m.nodes.nr > 0:
                    _open_sulci(label_img, label_affine,
                                labelorg_img, labelorg_affine, m,
                                exclusion_tissues = exclusion_tissues_openCSF)                    
                    label_nii = nib.Nifti1Image(label_img, label_affine)
                    nib.save(label_nii, sub_files.tissue_labeling_upsampled)
                else:
                    logger.warning("Neither lh nor rh pial reconstructed. Opening up of sulci skipped.")
                
            # print time duration
            elapsed = time.time() - starttime
            logger.info('Total time cost for GM imrpovements in (HH:MM:SS):')
            logger.info(time.strftime('%H:%M:%S', time.gmtime(elapsed)))

    if mesh_image:
        # create mesh from label image
        logger.info('Starting mesh')
        label_image = nib.load(sub_files.tissue_labeling_upsampled)
        label_buffer = label_image.get_fdata().astype(np.uint16) # Cast to uint16, otherwise meshing complains
        label_affine = label_image.affine
        label_buffer, label_affine, _ = crop_vol(label_buffer, label_affine, 
                                                 label_buffer>0, thickness_boundary=5) 
                                                 # reduce memory consumption a bit
                                                 
        # Read in settings for meshing
        mesh_settings = settings['mesh']
        elem_sizes = mesh_settings['elem_sizes']
        smooth_size_field = mesh_settings['smooth_size_field']
        skin_facet_size = mesh_settings['skin_facet_size']
        facet_distances = mesh_settings['facet_distances']
        optimize = mesh_settings['optimize']
        remove_spikes = mesh_settings['remove_spikes']
        skin_tag = mesh_settings['skin_tag']
        if not skin_tag:
            skin_tag = None
        remove_twins = mesh_settings['remove_twins']
        hierarchy = mesh_settings['hierarchy']
        if not hierarchy:
            hierarchy = None
        smooth_steps = mesh_settings['smooth_steps']
        
        # Meshing
        final_mesh = create_mesh(label_buffer, label_affine,
                elem_sizes=elem_sizes,
                smooth_size_field=smooth_size_field,
                skin_facet_size=skin_facet_size, 
                facet_distances=facet_distances,
                optimize=optimize, 
                remove_spikes=remove_spikes, 
                skin_tag=skin_tag,
                remove_twins=remove_twins, 
                hierarchy=hierarchy,
                smooth_steps=smooth_steps)
        
        logger.info('Writing mesh')
        write_msh(final_mesh, sub_files.fnamehead)
        v = final_mesh.view(cond_list = cond.standard_cond())
        v.write_opt(sub_files.fnamehead)
        
        logger.info('Transforming EEG positions')
        idx = (final_mesh.elm.elm_type == 2)&(final_mesh.elm.tag1 == skin_tag)
        mesh = final_mesh.crop_mesh(elements = final_mesh.elm.elm_number[idx])
        
        if not os.path.exists(sub_files.eeg_cap_folder):
            os.mkdir(sub_files.eeg_cap_folder)
                    
        cap_files = glob.glob(os.path.join(file_finder.ElectrodeCaps_MNI, '*.csv'))
        for fn in cap_files:
            fn_out = os.path.splitext(os.path.basename(fn))[0]
            fn_out = os.path.join(sub_files.eeg_cap_folder, fn_out)
            transformations.warp_coordinates(
                    fn, sub_files.subpath,
                    transformation_direction='mni2subject',
                    out_name=fn_out+'.csv',
                    out_geo=fn_out+'.geo',
                    mesh_in = mesh)
        
        logger.info('Write label image from mesh')
        MNI_template = file_finder.Templates().mni_volume
        mesh = final_mesh.crop_mesh(elm_type=4)
        field = mesh.elm.tag1.astype(np.uint16)
        ed = ElementData(field)
        ed.mesh = mesh
        ed.to_deformed_grid(sub_files.mni2conf_nonl, MNI_template, 
                            out=sub_files.final_labels_MNI,
                            out_original=sub_files.final_labels,
                            method='assign',
                            reference_original=sub_files.reference_volume)
        
        fn_LUT=sub_files.final_labels.rsplit('.',2)[0]+'_LUT.txt'
        shutil.copyfile(file_finder.templates.final_tissues_LUT, fn_LUT)

    # -------------------------TIDY UP-----------------------------------------

    # log stopping time and total duration ...
    logger.info('charm run finished: '+time.asctime())
    logger.info('Total running time: '+utils.simnibs_logger.format_time(
                                                            time.time()-start))

    # stop logging ...
    while logger.hasHandlers():
        logger.removeHandler(logger.handlers[0])
    utils.simnibs_logger.unregister_excepthook()
    logging.shutdown()
    with open(logfile, 'a') as f:
        f.write('</pre></BODY></HTML>')
        f.close()
<|MERGE_RESOLUTION|>--- conflicted
+++ resolved
@@ -28,7 +28,7 @@
 
 from .. import __version__
 from . import samseg
-from ._thickness import  _calc_thickness
+from ._thickness import _calc_thickness
 from ._cat_c_utils import sanlm
 from .brain_surface import mask_from_surface
 from .. import utils
@@ -1070,16 +1070,13 @@
             label_nii = nib.load(sub_files.tissue_labeling_upsampled)
             label_img = np.asanyarray(label_nii.dataobj)
             label_affine = label_nii.affine
-<<<<<<< HEAD
-
-=======
+
             
             # orginal label mask
             label_nii = nib.load(sub_files.labeling)
             labelorg_img = np.asanyarray(label_nii.dataobj)
             labelorg_affine = label_nii.affine
-            
->>>>>>> 9e2f2ca6
+
             if fillin_gm_from_surf:
                 # GM central surfaces
                 m = Msh()
@@ -1089,15 +1086,10 @@
                     m = m.join_mesh(read_gifti_surface(sub_files.get_surface('rh')))
                     # fill in GM and save updated mask
                 if m.nodes.nr > 0:
-<<<<<<< HEAD
-                    label_img = _fillin_gm_layer(label_img, label_affine,
-                                                 labelorg_img, labelorg_affine, m,
-                                                 exclusion_tissues=exclusion_tissues)
-=======
                     label_img = _fillin_gm_layer(label_img, label_affine, 
                                                  labelorg_img, labelorg_affine, m, 
                                                  exclusion_tissues = exclusion_tissues_fillinGM)
->>>>>>> 9e2f2ca6
+
                     label_nii = nib.Nifti1Image(label_img, label_affine)
                     nib.save(label_nii, sub_files.tissue_labeling_upsampled)
                 else:
