--- conflicted
+++ resolved
@@ -94,16 +94,9 @@
     # initialize subject files
     sub_files = file_finder.SubjectFiles(None, subject_dir)
     # start logging ...
-<<<<<<< HEAD
     logfile = os.path.join(subject_dir, "charm_log.html")
     with open(logfile, 'a') as f:
         f.write('<HTML><HEAD><TITLE>charm report</TITLE></HEAD><BODY><pre>')
-=======
-    os.makedirs(sub_files.report_folder, exist_ok=True)
-    logfile = os.path.join(sub_files.report_folder, "charm_log.html")
-    with open(logfile, "a") as f:
-        f.write("<HTML><HEAD><TITLE>charm report</TITLE></HEAD><BODY><pre>")
->>>>>>> a747a95b
         f.close()
     fh = logging.FileHandler(logfile, mode="a")
     formatter = logging.Formatter("%(levelname)s: %(message)s")
