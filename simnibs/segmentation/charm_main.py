--- conflicted
+++ resolved
@@ -918,15 +918,10 @@
         upsampled_tissues = nib.Nifti1Image(cleaned_upsampled_tissues,
                                             affine_upsampled)
         nib.save(upsampled_tissues, sub_files.tissue_labeling_upsampled)
-<<<<<<< HEAD
-
-
-=======
-        
+
         fn_LUT=sub_files.tissue_labeling_upsampled.rsplit('.',2)[0]+'_LUT.txt'
         shutil.copyfile(file_finder.templates.final_tissues_LUT, fn_LUT)
         
->>>>>>> 6ef62c79
     if create_surfaces:
         # Create surfaces ala CAT12
         logger.info('Starting surface creation')
